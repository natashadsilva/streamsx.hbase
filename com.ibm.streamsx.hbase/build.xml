<?xml version="1.0" encoding="UTF-8"?>
<!--
# Licensed Materials - Property of IBM
# Copyright IBM Corp. 2011, 2013
# US Government Users Restricted Rights - Use, duplication or
# disclosure restricted by GSA ADP Schedule Contract with
# IBM Corp.
-->
<project name="com.ibm.streamsx.hbase" basedir="." default="all">

	<property environment="env" />
	<fail unless="env.STREAMS_INSTALL" message="STREAMS_INSTALL not set."/>
	<available file="${basedir}/pom.xml" property="pomset"/>
	<property name="streams.install" value="${env.STREAMS_INSTALL}" />

	<property name="hadoop_home" value="${env.HADOOP_HOME}" />
        <property name="hbase_home" value="${env.HBASE_HOME}" />
	<property name="maven.bin" value="${env.M2_HOME}/bin/mvn" />
	<property name="ext.downloads.dir" value="opt/downloaded" />
	<property name="src.dir" value="impl/java/src" />
	<property name="build.dir" value="impl/java/classes" />
	<property name="override.dir" value="opt/local_override" />
	<property name="impl.lib.dir" value="impl/lib" />
	<property name="lib.dir" value="lib" />
	<property name="test.run.dir" value="tests" />
	<property name="test.build.dir" value="${test.run.dir}/bin" />
	
	<target name="init">
		<mkdir dir="${build.dir}" />
		<mkdir dir="${override.dir}" />
		<mkdir dir="${lib.dir}" />
		<mkdir dir="${impl.lib.dir}" />
		<mkdir dir="${ext.downloads.dir}" />
	</target>

	<target name="clean">
		<delete dir="${build.dir}" />
		<delete dir="${impl.lib.dir}" />
		<delete dir="output"/>
		<delete dir="${test.run.dir}"/>
		<delete dir="${test.build.dir}"/>
	</target>


	<target name="distclean" depends="clean">
		<delete dir="${ext.downloads.dir}" />
	</target>


	<path id="cp.streams">
		<pathelement location="${streams.install}/lib/com.ibm.streams.operator.samples.jar" />
	</path>

	<path id="cp.hbase">
      <fileset dir="${ext.downloads.dir}">
        <include name="**/hbase*.jar"/>
      </fileset>
	</path>

	<!-- Only thing we need here is org.apache.hadoop.conf.Configuration -->
	<path id="cp.hadoop">
		<pathelement location="${ext.downloads.dir}/hadoop-core-1.1.1.jar" />
		<fileset dir="${ext.downloads.dir}">
		  <include name="hadoop-common*.jar"/>
		</fileset>
	</path>

<<<<<<< HEAD
	<target name="all" depends="jar"/>
=======
	<path id="cp.local">
	  <fileset dir ="${basedir}/opt/local_override">
	    <include name="*.jar"/>
	    <include name="hbase-site.xml"/>
	  </fileset>
	</path>


	<path id="cp.compile">
		<path refid="cp.streams" />
		<path refid="cp.hbase" />
		<path refid="cp.hadoop" />
	</path>
	
	<target name="all" depends="jar">
	 <exec executable="${streams.install}/bin/spl-make-toolkit">
           <arg value="--directory"/>
           <arg value="${basedir}"/>
	 </exec>
	</target>

	
>>>>>>> c5cdece4

	<target name="compile" depends="init,maven-deps">
		<javac srcdir="${src.dir}" destdir="${build.dir}" debug="true"
			includeantruntime="no">
			<classpath>
				<path refid="cp.streams" />
				<path refid="cp.hbase" />
				<path refid="cp.hadoop" />
			</classpath>
		</javac>
	</target>

	<target name="jar" depends="compile">
		
		<jar destfile="${impl.lib.dir}/com.ibm.streamsx.hbase.jar" basedir="${build.dir}" includes="com/ibm/streamsx/hbase/**" filesonly="true">
	
		</jar>
		<delete dir="${build.dir}" />
	</target>

	<!-- Downloads libraries using maven -->
	<target name="maven-deps" depends="init,nomaven" if="env.M2_HOME">
		<fail unless="pomset" message="There must be a pom.xml file in com.ibm.streamsx.hbase in order to use maven to download necessary dependencies.  Three sample pom files are included: pom-v094.xml (hbase 0.94, hadoop 1),pom-v096-hadoop1.xml (hbase 0.96, hadoop 1), and  pom-v096-hadoop2.xml (hbase 0.96, hadoop 2).  Please rename the correct one for your install to pom.xml"/> 
		<exec executable="${maven.bin}"  failonerror="true">
			<arg value="dependency:copy-dependencies"/>
			<arg value="-DoutputDirectory=${ext.downloads.dir}"/>
	    </exec>
	</target>


	<!-- Prints a message if no maven is found. -->
	<target name="nomaven" unless="env.M2_HOME">
	  <echo message="M2_HOME not found in environment; expect to find all needed libraries in /opt/downloaded already"/>
	</target>

        <!-- assumes Junit 4.3 (or later) is in $HOME/.ant/lib -->
	<target name="test" depends="jar">
	  <!-- empty, for now. -->
		</target>

</project>
<|MERGE_RESOLUTION|>--- conflicted
+++ resolved
@@ -65,23 +65,6 @@
 		</fileset>
 	</path>
 
-<<<<<<< HEAD
-	<target name="all" depends="jar"/>
-=======
-	<path id="cp.local">
-	  <fileset dir ="${basedir}/opt/local_override">
-	    <include name="*.jar"/>
-	    <include name="hbase-site.xml"/>
-	  </fileset>
-	</path>
-
-
-	<path id="cp.compile">
-		<path refid="cp.streams" />
-		<path refid="cp.hbase" />
-		<path refid="cp.hadoop" />
-	</path>
-	
 	<target name="all" depends="jar">
 	 <exec executable="${streams.install}/bin/spl-make-toolkit">
            <arg value="--directory"/>
@@ -90,8 +73,6 @@
 	</target>
 
 	
->>>>>>> c5cdece4
-
 	<target name="compile" depends="init,maven-deps">
 		<javac srcdir="${src.dir}" destdir="${build.dir}" debug="true"
 			includeantruntime="no">
